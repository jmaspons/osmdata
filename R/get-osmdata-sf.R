#' Return an OSM Overpass query as an \link{osmdata} object in \pkg{sf}
#' format.
#'
#' @inheritParams osmdata_sp
#' @param stringsAsFactors Should character strings in 'sf' 'data.frame' be
#' coerced to factors?
#' @return An object of class `osmdata` with the OSM components (points, lines,
#'         and polygons) represented in \pkg{sf} format.
#'
#' @family extract
#' @export
#'
#' @examples
#' \dontrun{
#' hampi_sf <- opq ("hampi india") %>%
#'     add_osm_feature (key = "historic", value = "ruins") %>%
#'     osmdata_sf ()
#' }
osmdata_sf <- function (q, doc, quiet = TRUE, stringsAsFactors = FALSE) { # nolint

    obj <- osmdata () # uses class def

    if (missing (q)) {
        if (missing (doc)) {
            stop (
                'arguments "q" and "doc" are missing, with no default. ',
                "At least one must be provided."
            )
        }
        if (!quiet) {
            message ("q missing: osmdata object will not include query")
        }
    } else if (is (q, "overpass_query")) {
        obj$bbox <- q$bbox
        obj$overpass_call <- opq_string_intern (q, quiet = quiet)
    } else if (is.character (q)) {
        obj$overpass_call <- q
    } else {
        stop ("q must be an overpass query or a character string")
    }

    check_not_implemented_queries (obj)

    temp <- fill_overpass_data (obj, doc, quiet = quiet)
    obj <- temp$obj
    doc <- temp$doc

    if (isTRUE (obj$meta$query_type == "adiff")) {
        stop ("adiff queries not yet implemented.")
    }

    if (!quiet) {
        message ("converting OSM data to sf format")
    }
    res <- rcpp_osmdata_sf (paste0 (doc))
    # some objects don't have names. As explained in
    # src/osm_convert::restructure_kv_mat, these instances do not get an osm_id
    # column (the first one), so this is appended here:
    if (!"osm_id" %in% names (res$points_kv) [1]) {
        res <- fill_kv (res, "points_kv", "points", stringsAsFactors)
    }
    if (!"osm_id" %in% names (res$polygons_kv) [1]) {
        res <- fill_kv (res, "polygons_kv", "polygons", stringsAsFactors)
    }
<<<<<<< HEAD
    kv_df <- grep ("_kv$", names (res))
    res [kv_df] <- fix_columns_list (res [kv_df])
=======
    kv_df <- grep ("_kv$", names (res)) # objects with tags
    res [kv_df] <- fix_columns_list (res[kv_df])
    res [kv_df] <- lapply (res [kv_df], setenc_utf8)
>>>>>>> c4bd5957

    if (missing (q)) {
        obj$bbox <- paste (res$bbox, collapse = " ")
    }

    for (ty in sf_types) {
        obj <- fill_sf_objects (
            res,
            obj,
            type = ty,
            stringsAsFactors = stringsAsFactors
        )
    }

    class (obj) <- c (class (obj), "osmdata_sf")

    return (obj)
}


#' Make an 'sf' object from an 'sfc' list and associated data matrix returned
#' from 'rcpp_osmdata_sf'
#'
#' @param ... list of objects, at least one of which must be of class 'sfc'
#' @param stringsAsFactors Should character strings in 'sf' 'data.frame' be
#' coerced to factors?
#' @return An object of class `sf`
#'
#' @note Most of this code written by Edzer Pebesma, and taken from
#' <https://github.com/edzer/sfr/blob/master/R/agr.R> and
#' <https://github.com/edzer/sfr/blob/master/R/sfc.R>
#'
#' @noRd
make_sf <- function (..., stringsAsFactors = FALSE) { # nolint

    x <- list (...)
    sf <- vapply (x, function (i) inherits (i, "sfc"),
        FUN.VALUE = logical (1)
    )
    sf_column <- which (sf)

    if (!is.null (names (x [[sf_column]]))) {
        row_names <- names (x [[sf_column]])
    } else {
        row_names <- seq_along (x [[sf_column]])
    }

    df <- if (length (x) == 1) { # ONLY sfc
        data.frame (row.names = row_names)
    } else { # create a data.frame from list:
        data.frame (x [-sf_column],
            row.names = row_names,
            stringsAsFactors = stringsAsFactors,
            check.names = FALSE
        )
    }

    df <- merge_duplicated_col_names (df)

    object <- as.list (substitute (list (...))) [-1L]
    arg_nm <- sapply (object, function (x) deparse (x)) # nolint
    sfc_name <- make.names (arg_nm [sf_column])
    # sfc_name <- "geometry"

    df [[sfc_name]] <- x [[sf_column]]
    attr (df, "sf_column") <- sfc_name
    f <- factor (rep (NA_character_, length.out = ncol (df) - 1),
        levels = c ("constant", "aggregate", "identity")
    )
    names (f) <- names (df) [-ncol (df)]
    attr (df, "agr") <- f
    class (df) <- c ("sf", class (df))

    return (df)
}

#' Merge any `sf` `data.frame` columns which have mixed-case duplicated names
#' (like "This" and "this"; #348).
merge_duplicated_col_names <- function (df) {

    nms_lower <- tolower (names (df))
    dups <- which (duplicated (nms_lower))
    if (length (dups) > 0L) {
        dup_nms <- nms_lower [dups]
        cols_to_rm <- NULL
        for (nm in dup_nms) {
            index <- which (nms_lower == nm)
            df [, index [1]] <- apply (df [, index], 1, function (i) {
                ifelse (all (is.na (i)), i [1], i [which (!is.na (i)) [1]])
            })
            cols_to_rm <- c (cols_to_rm, index [2])
        }
        df <- df [, -(cols_to_rm)]
    }

    return (df)
}


sf_types <- c ("points", "lines", "polygons", "multilines", "multipolygons")


fill_kv <- function (res, kv_name, g_name, stringsAsFactors) { # nolint

    if (!"osm_id" %in% names (res [[kv_name]])) {

        if (nrow (res [[kv_name]]) == 0) {
            res [[kv_name]] <- data.frame (
                osm_id = names (res [[g_name]]),
                stringsAsFactors = stringsAsFactors,
                check.names = FALSE
            )
        } else {
            res [[kv_name]] <- data.frame (
                osm_id = rownames (res [[kv_name]]),
                res [[kv_name]],
                stringsAsFactors = stringsAsFactors,
                check.names = FALSE
            )
        }
    }

    return (res)
}


fill_sf_objects <- function (res, obj, type = "points",
                             stringsAsFactors = FALSE) { # nolint

    if (!type %in% sf_types) {
        stop ("type must be one of ", paste (sf_types, collapse = " "))
    }

    geometry <- res [[type]]
    obj_name <- paste0 ("osm_", type)
    kv_name <- paste0 (type, "_kv")

    if (length (res [[kv_name]]) > 0) {

        if (!stringsAsFactors) {
            res [[kv_name]] [] <- lapply (res [[kv_name]], as.character)
        }
        obj [[obj_name]] <- make_sf (
            geometry,
            res [[kv_name]],
            stringsAsFactors = stringsAsFactors
        )

    } else if (length (obj [[obj_name]]) > 0) {

        obj [[obj_name]] <- make_sf (
            geometry,
            stringsAsFactors = stringsAsFactors
        )
    }

    return (obj)
}<|MERGE_RESOLUTION|>--- conflicted
+++ resolved
@@ -62,14 +62,9 @@
     if (!"osm_id" %in% names (res$polygons_kv) [1]) {
         res <- fill_kv (res, "polygons_kv", "polygons", stringsAsFactors)
     }
-<<<<<<< HEAD
-    kv_df <- grep ("_kv$", names (res))
+    kv_df <- grep ("_kv$", names (res)) # objects with tags
     res [kv_df] <- fix_columns_list (res [kv_df])
-=======
-    kv_df <- grep ("_kv$", names (res)) # objects with tags
-    res [kv_df] <- fix_columns_list (res[kv_df])
     res [kv_df] <- lapply (res [kv_df], setenc_utf8)
->>>>>>> c4bd5957
 
     if (missing (q)) {
         obj$bbox <- paste (res$bbox, collapse = " ")
