--- conflicted
+++ resolved
@@ -57,20 +57,12 @@
                 ((*wi).nodes.front () == (*wi).nodes.back ()))
         {
             // Collect all unique keys
-<<<<<<< HEAD
             std::for_each (wi->key_val.begin (), wi->key_val.end (),
                     [&](const std::pair <std::string, std::string>& p) 
                     { 
                         if (varnames.find (p.first) == varnames.end ())
                             varnames.insert (p.first); 
                     });
-=======
-            std::for_each(wi->key_val.begin (), wi->key_val.end (),
-                          [&](const std::pair<std::string, std::string>& p)
-                          {
-                              varnames.insert(p.first);
-                          });
->>>>>>> 4b1eb9b9
 
             /*
              * The following lines check for duplicate way IDs -- which do very
