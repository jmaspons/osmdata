#include "common.h"

#include <map>
#include <vector>
#include <unordered_map>

<<<<<<< HEAD
// TODO: Implement Rcpp error control for asserts

=======
#include <cstring>

// get-polygons is most adapted directly from get-ways
// TODO: Implement Rcpp error control for asserts

typedef std::pair <float, float> ffPair; // lat-lon

typedef std::unordered_map <osmid_t, ffPair> UMapPair;
typedef std::unordered_map <osmid_t, ffPair>::const_iterator UMapPair_Itr;

>>>>>>> 4b1eb9b9

struct Node
{
    osmid_t id;
    float lat, lon;
};

struct RawPoly
{
    osmid_t id;
    std::vector <std::string> key, value;
    std::vector <osmid_t> nodes;
};

struct Poly
{
    osmid_t id;
    std::string type, name;
<<<<<<< HEAD
    std::map <std::string, std::string> key_val;
    std::vector <long long> nodes;
=======
    std::map<std::string, std::string> key_val;
    std::vector <osmid_t> nodes;
>>>>>>> 4b1eb9b9
};

struct RawRelation
{
    osmid_t id;
    std::vector <std::string> key, value;
    std::vector <osmid_t> ways;
    std::vector <bool> outer;
};

struct Relation
{
    osmid_t id;
    std::map<std::string, std::string> key_val;
    std::vector <std::pair <osmid_t, bool> > ways; // bool flags inner/outer
};

typedef std::vector <Relation> Relations;
typedef std::vector <Poly> Polys;
typedef std::vector <Poly>::const_iterator Polys_Itr;
//typedef std::map <long long, Poly> Polys;
//typedef std::map <long long, Poly>::const_iterator Polys_Itr;

// MP: the long long is Node.id, and thus repetitive, but traverseNode has to
// stored the ID in the Node struct first, before this can be used to make the
// map of Nodes. TODO: Is there a better way?
typedef std::map <long long, Node> Nodes;

/************************************************************************
 ************************************************************************
 **                                                                    **
 **                          CLASS::XMLPOLYS                           **
 **                                                                    **
 ************************************************************************
 ************************************************************************/

class XmlPolys
{
private:
    Nodes m_nodes;
    Polys m_polys;
    Relations m_relations;

public:
    // "nodelist" contains all nodes to be returned as a
    // SpatialPointsDataFrame, while "nodes" is the unordered set used to
    // quickly extract lon-lats from nodal IDs.

    XmlPolys (const std::string& str)
    {
<<<<<<< HEAD
        m_nodes.clear ();
        m_polys.clear ();
        traversePolys (common::parseXML (str));
=======
      XmlDocPtr p = parseXML(str);
      traversePolys(p->first_node());
>>>>>>> 4b1eb9b9
    }

    ~XmlPolys ()
    {
        m_nodes.clear ();
        m_polys.clear ();
    }

    const Nodes& nodes() const { return m_nodes; }
    const Polys& polys() const { return m_polys; }
    const Relations& relations() const { return m_relations; }

private:

    void traversePolys (XmlNodePtr pt);
    void traverseRelation (XmlNodePtr pt, RawRelation& rrel);
    void traversePoly (XmlNodePtr pt, RawPoly& rpoly);
    void traverseNode (XmlNodePtr pt, Node& node);

}; // end Class::XmlPolys


/************************************************************************
 ************************************************************************
 **                                                                    **
 **                       FUNCTION::TRAVERSEPOLYS                      **
 **                                                                    **
 ************************************************************************
 ************************************************************************/

inline void XmlPolys::traversePolys (XmlNodePtr pt)
{
  RawRelation rrel;
  RawPoly rpoly;
  Relation relation;
  Poly poly;
  Node node;
  // NOTE: Node is (lon, lat) = (x, y)!

  for (XmlNodePtr it = pt->first_node (); it != nullptr; it = it->next_sibling())
  {
    if (!strcmp(it->name(), "node"))
    {
      traverseNode (it, node);
      m_nodes [node.id] = std::make_pair (node.lon, node.lat);
    }
    else if (!strcmp(it->name(), "way"))
    {
      rpoly.key.clear();
      rpoly.value.clear();
      rpoly.nodes.clear();

      traversePoly(it, rpoly);
      assert (rpoly.key.size () == rpoly.value.size ());

      // This is much easier as explicit loop than with an iterator
      poly.id = rpoly.id;
      poly.name = poly.type = "";
      poly.key_val.clear();
      poly.nodes.clear();
      for (size_t i=0; i<rpoly.key.size (); i++)
      {
        if (rpoly.key [i] == "name")
          poly.name = rpoly.value [i];
        else
          poly.key_val.insert (std::make_pair
                                 (rpoly.key [i], rpoly.value [i]));
      }
      // This is the only place at which get-polys really differs from
      // get-ways, in that rpoly is copied to poly only if the nodes form
      // a cycle
      if (rpoly.nodes.size () > 0 &&
          (rpoly.nodes.front () == rpoly.nodes.back ()))
      {
        poly.nodes.swap(rpoly.nodes);
        m_polys.push_back (poly);
      }
    }
    else if (!strcmp(it->name(), "relation"))
    {
<<<<<<< HEAD
        if (it->first == "node")
        {
            traverseNode (it->second, node);
            m_nodes.insert (std::make_pair (node.id, node));
        }
        else if (it->first == "way")
        {
            rpoly.key.clear();
            rpoly.value.clear();
            rpoly.nodes.clear();

            traversePoly(it->second, rpoly);
            assert (rpoly.key.size () == rpoly.value.size ());

            // This is much easier as explicit loop than with an iterator
            poly.id = rpoly.id;
            poly.name = poly.type = "";
            poly.key_val.clear();
            poly.nodes.clear();
            for (size_t i=0; i<rpoly.key.size (); i++)
                if (rpoly.key [i] == "name")
                    poly.name = rpoly.value [i];
                else
                    poly.key_val.insert (std::make_pair
                            (rpoly.key [i], rpoly.value [i]));

            // This is the only place at which get-polys really differs from
            // get-ways, in that rpoly is copied to poly only if the nodes form
            // a cycle
            if (rpoly.nodes.size () > 0 &&
                    (rpoly.nodes.front () == rpoly.nodes.back ()))
            {
                poly.nodes.swap (rpoly.nodes);
                m_polys.push_back (poly);
            }
        } else if (it->first == "relation")
        {
            rrel.key.clear();
            rrel.value.clear();
            rrel.ways.clear();
            rrel.outer.clear();

            traverseRelation (it->second, rrel);
            assert (rrel.key.size () == rrel.value.size ());
            assert (rrel.ways.size () == rrel.outer.size ());

            relation.id = rrel.id;
            relation.key_val.clear();
            relation.ways.clear();
            for (size_t i=0; i<rrel.key.size (); i++)
                relation.key_val.insert (std::make_pair (rrel.key [i],
                            rrel.value [i]));
            for (size_t i=0; i<rrel.ways.size (); i++)
                relation.ways.push_back (std::make_pair (rrel.ways [i],
                            rrel.outer [i]));
            m_relations.push_back (relation);
        } else
            traversePolys (it->second);
=======
      rrel.key.clear();
      rrel.value.clear();
      rrel.ways.clear();
      rrel.outer.clear();

      traverseRelation (it, rrel);
      assert (rrel.key.size () == rrel.value.size ());
      assert (rrel.ways.size () == rrel.outer.size ());

      relation.id = rrel.id;
      relation.key_val.clear();
      relation.ways.clear();
      for (size_t i=0; i<rrel.key.size (); i++)
        relation.key_val.insert (std::make_pair (rrel.key [i],
                                                 rrel.value [i]));
      for (size_t i=0; i<rrel.ways.size (); i++)
        relation.ways.push_back (std::make_pair (rrel.ways [i],
                                                 rrel.outer [i]));
      m_relations.push_back (relation);
>>>>>>> 4b1eb9b9
    }
    else
    {
      traversePolys (it);
    }
  }

} // end function XmlWays::traverseWays


/************************************************************************
 ************************************************************************
 **                                                                    **
 **                     FUNCTION::TRAVERSERELATION                     **
 **                                                                    **
 ************************************************************************
 ************************************************************************/

inline void XmlPolys::traverseRelation (XmlNodePtr pt, RawRelation& rrel)
{
  for (XmlAttrPtr it = pt->first_attribute (); it != nullptr; it = it->next_attribute())
  {
    if (!strcmp(it->name(), "k"))
      rrel.key.push_back (it->value());
    else if (!strcmp(it->name(), "v"))
      rrel.value.push_back (it->value());
    else if (!strcmp(it->name(), "id"))
      rrel.id = std::stoll(it->value());
    else if (!strcmp(it->name(), "ref"))
      rrel.ways.push_back (std::stoll(it->value()));
    else if (!strcmp(it->name(), "role"))
    {
      if (!strcmp(it->value(), "outer"))
        rrel.outer.push_back (true);
      else
        rrel.outer.push_back (false);
    }
  }
  // allows for >1 child nodes
  for (XmlNodePtr it = pt->first_node(); it != nullptr; it = it->next_sibling())
  {
    traverseRelation (it, rrel);
  }
} // end function XmlPolys::traverseRelation


/************************************************************************
 ************************************************************************
 **                                                                    **
 **                        FUNCTION::TRAVERSEPOLY                      **
 **                                                                    **
 ************************************************************************
 ************************************************************************/

inline void XmlPolys::traversePoly (XmlNodePtr pt, RawPoly& rpoly)
{
  for (XmlAttrPtr it = pt->first_attribute (); it != nullptr; it = it->next_attribute())
  {
    if (!strcmp(it->name(), "k"))
      rpoly.key.push_back (it->value());
    else if (!strcmp(it->name(), "v"))
      rpoly.value.push_back (it->value());
    else if (!strcmp(it->name(), "id"))
      rpoly.id = std::stoll(it->value());
    else if (!strcmp(it->name(), "ref"))
      rpoly.nodes.push_back (std::stoll(it->value()));
  }
  // allows for >1 child nodes
  for (XmlNodePtr it = pt->first_node(); it != nullptr; it = it->next_sibling())
  {
    traversePoly (it, rpoly);
  }

} // end function XmlNodes::traverseNode


/************************************************************************
 ************************************************************************
 **                                                                    **
 **                       FUNCTION::TRAVERSENODE                       **
 **                                                                    **
 ************************************************************************
 ************************************************************************/

inline void XmlPolys::traverseNode (XmlNodePtr pt, Node& node)
{
  for (XmlAttrPtr it = pt->first_attribute (); it != nullptr; it = it->next_attribute())
  {
    if (!strcmp(it->name(), "id"))
      node.id = std::stoll(it->value());
    else if (!strcmp(it->name(), "lat"))
      node.lat = std::stof(it->value());
    else if (!strcmp(it->name(), "lon"))
      node.lon = std::stof(it->value());
  }
  // allows for >1 child nodes
  for (XmlNodePtr it = pt->first_node(); it != nullptr; it = it->next_sibling())
  {
    traverseNode (it, node);
  }

} // end function XmlNodes::traverseNode
<|MERGE_RESOLUTION|>--- conflicted
+++ resolved
@@ -3,22 +3,10 @@
 #include <map>
 #include <vector>
 #include <unordered_map>
-
-<<<<<<< HEAD
+#include <cstring>
+
 // TODO: Implement Rcpp error control for asserts
 
-=======
-#include <cstring>
-
-// get-polygons is most adapted directly from get-ways
-// TODO: Implement Rcpp error control for asserts
-
-typedef std::pair <float, float> ffPair; // lat-lon
-
-typedef std::unordered_map <osmid_t, ffPair> UMapPair;
-typedef std::unordered_map <osmid_t, ffPair>::const_iterator UMapPair_Itr;
-
->>>>>>> 4b1eb9b9
 
 struct Node
 {
@@ -37,13 +25,8 @@
 {
     osmid_t id;
     std::string type, name;
-<<<<<<< HEAD
     std::map <std::string, std::string> key_val;
-    std::vector <long long> nodes;
-=======
-    std::map<std::string, std::string> key_val;
     std::vector <osmid_t> nodes;
->>>>>>> 4b1eb9b9
 };
 
 struct RawRelation
@@ -94,14 +77,10 @@
 
     XmlPolys (const std::string& str)
     {
-<<<<<<< HEAD
         m_nodes.clear ();
         m_polys.clear ();
-        traversePolys (common::parseXML (str));
-=======
-      XmlDocPtr p = parseXML(str);
-      traversePolys(p->first_node());
->>>>>>> 4b1eb9b9
+        XmlDocPtr p = parseXML (str);
+        traversePolys (p->first_node ());
     }
 
     ~XmlPolys ()
@@ -146,7 +125,8 @@
     if (!strcmp(it->name(), "node"))
     {
       traverseNode (it, node);
-      m_nodes [node.id] = std::make_pair (node.lon, node.lat);
+      //m_nodes [node.id] = std::make_pair (node.lon, node.lat);
+      m_nodes.insert (std::make_pair (node.id, node));
     }
     else if (!strcmp(it->name(), "way"))
     {
@@ -182,66 +162,6 @@
     }
     else if (!strcmp(it->name(), "relation"))
     {
-<<<<<<< HEAD
-        if (it->first == "node")
-        {
-            traverseNode (it->second, node);
-            m_nodes.insert (std::make_pair (node.id, node));
-        }
-        else if (it->first == "way")
-        {
-            rpoly.key.clear();
-            rpoly.value.clear();
-            rpoly.nodes.clear();
-
-            traversePoly(it->second, rpoly);
-            assert (rpoly.key.size () == rpoly.value.size ());
-
-            // This is much easier as explicit loop than with an iterator
-            poly.id = rpoly.id;
-            poly.name = poly.type = "";
-            poly.key_val.clear();
-            poly.nodes.clear();
-            for (size_t i=0; i<rpoly.key.size (); i++)
-                if (rpoly.key [i] == "name")
-                    poly.name = rpoly.value [i];
-                else
-                    poly.key_val.insert (std::make_pair
-                            (rpoly.key [i], rpoly.value [i]));
-
-            // This is the only place at which get-polys really differs from
-            // get-ways, in that rpoly is copied to poly only if the nodes form
-            // a cycle
-            if (rpoly.nodes.size () > 0 &&
-                    (rpoly.nodes.front () == rpoly.nodes.back ()))
-            {
-                poly.nodes.swap (rpoly.nodes);
-                m_polys.push_back (poly);
-            }
-        } else if (it->first == "relation")
-        {
-            rrel.key.clear();
-            rrel.value.clear();
-            rrel.ways.clear();
-            rrel.outer.clear();
-
-            traverseRelation (it->second, rrel);
-            assert (rrel.key.size () == rrel.value.size ());
-            assert (rrel.ways.size () == rrel.outer.size ());
-
-            relation.id = rrel.id;
-            relation.key_val.clear();
-            relation.ways.clear();
-            for (size_t i=0; i<rrel.key.size (); i++)
-                relation.key_val.insert (std::make_pair (rrel.key [i],
-                            rrel.value [i]));
-            for (size_t i=0; i<rrel.ways.size (); i++)
-                relation.ways.push_back (std::make_pair (rrel.ways [i],
-                            rrel.outer [i]));
-            m_relations.push_back (relation);
-        } else
-            traversePolys (it->second);
-=======
       rrel.key.clear();
       rrel.value.clear();
       rrel.ways.clear();
@@ -261,7 +181,6 @@
         relation.ways.push_back (std::make_pair (rrel.ways [i],
                                                  rrel.outer [i]));
       m_relations.push_back (relation);
->>>>>>> 4b1eb9b9
     }
     else
     {
