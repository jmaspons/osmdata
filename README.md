---
title: "osmdata, an R package for OpenStreetMap data"
keywords: "open street map, openstreetmap, overpass API, OSM"
output:
  rmarkdown::html_vignette:
    self_contained: no

  md_document:
    variant: markdown_github
---

<!-- README.md is generated from README.Rmd. Please edit that file -->
<<<<<<< HEAD
=======

# osmdata <a href='https://docs.ropensci.org/osmdata/'><img src='man/figures/osmhex.png' align="right" height=210 width=182/></a>
>>>>>>> 4e15a01f




# osmdata <a href='https://docs.ropensci.org/osmdata/'><img src='man/figures/osmhex.png' align="right" height=210 width=182/></a>



[![Build Status](https://travis-ci.org/ropensci/osmdata.svg?branch=master)](https://travis-ci.org/ropensci/osmdata) 
[![Build status](https://ci.appveyor.com/api/projects/status/github/ropensci/osmdata?svg=true)](https://ci.appveyor.com/project/ropensci/osmdata)
[![codecov](https://codecov.io/gh/ropensci/osmdata/branch/master/graph/badge.svg)](https://codecov.io/gh/ropensci/osmdata)
[![CRAN_Status_Badge](http://www.r-pkg.org/badges/version/osmdata)](http://cran.r-project.org/web/packages/osmdata) 
[![CRAN Downloads](http://cranlogs.r-pkg.org/badges/grand-total/osmdata?color=orange)](http://cran.r-project.org/package=osmdata)
[![Project Status: Active](http://www.repostatus.org/badges/latest/active.svg)](http://www.repostatus.org/#active)

<!--![](./man/figures/title.png)-->

[![](https://badges.ropensci.org/103_status.svg)](https://github.com/ropensci/onboarding/issues/103)
[![status](http://joss.theoj.org/papers/0f59fb7eaeb2004ea510d38c00051dd3/status.svg)](http://joss.theoj.org/papers/0f59fb7eaeb2004ea510d38c00051dd3)


`osmdata` is an R package for accessing the data underlying
OpenStreetMap (OSM), delivered via the [Overpass
API](https://wiki.openstreetmap.org/wiki/Overpass_API).  (Other packages such as
[`OpenStreetMap`](https://cran.r-project.org/web/packages/OpenStreetMap/index.html)
can be used to download raster tiles based on OSM data.)
<<<<<<< HEAD
[Overpass](https://overpass-turbo.eu) is a read-only API that extracts custom
selected parts of OSM data. Data can be returned in a variety of formats,
including as [Simple Features (`sf`)](https://cran.r-project.org/package=sf),
[Spatial (`sp`)](https://cran.r-project.org/package=sp), or [Silicate
(`sc`)](https://github.com/hypertidy/silicate) objects.
The package is designed to allow access to small-to-medium-sized OSM datasets (see [`geofabrik`](https://github.com/ITSLeeds/geofabrik) for an approach for reading-in bulk OSM data extracts).

=======
[Overpass](https://overpass-turbo.eu) is a read-only API that extracts
custom selected parts of OSM data. Data can be returned in a variety of
formats, including as [Simple Features
(`sf`)](https://cran.r-project.org/package=sf), [Spatial
(`sp`)](https://cran.r-project.org/package=sp), or [Silicate
(`sc`)](https://github.com/hypertidy/silicate) objects. The package is
designed to allow access to small-to-medium-sized OSM datasets (see
[`geofabrik`](https://github.com/ITSLeeds/geofabrik) for an approach for
reading-in bulk OSM data extracts).
>>>>>>> 4e15a01f

## Installation

To install latest CRAN version:

<<<<<<< HEAD
```r
# Install from CRAN 
=======
``` r
>>>>>>> 4e15a01f
install.packages("osmdata")
```

Alternatively, install the development version with any one of the
following options:

``` r
# install.packages("remotes")
remotes::install_git("https://git.sr.ht/~mpadge/osmdata")
remotes::install_bitbucket("mpadge/osmdata")
remotes::install_gitlab("mpadge/osmdata")
remotes::install_github("ropensci/osmdata")
```

To load the package and check the version:

```r
library(osmdata)
packageVersion("osmdata")
<<<<<<< HEAD
#> [1] '0.1.3.1'
=======
#> [1] '0.1.3'
>>>>>>> 4e15a01f
```

## Usage

<<<<<<< HEAD
[Overpass API](https://wiki.openstreetmap.org/wiki/Overpass_API) queries can be
built from a base query constructed with `opq` followed by `add_osm_feature`. The
corresponding OSM objects are then downloaded and converted to [Simple
Feature (`sf`)](https://cran.r-project.org/package=sf) objects with
`osmdata_sf()`, [Spatial (`sp`)](https://cran.r-project.org/package=sp)
objects with `osmdata_sp()` or [Silicate (`sc`)](https://github.com/hypertidy/silicate)
objects with `osmdata_sc()`.  For example, 
=======
[Overpass API](https://wiki.openstreetmap.org/wiki/Overpass_API) queries
can be built from a base query constructed with `opq` followed by
`add_osm_feature`. The corresponding OSM objects are then downloaded and
converted to [`R Simple Features
(sf)`](https://cran.r-project.org/package=sf) objects with
`osmdata_sf()` or to [`R Spatial
(sp)`](https://cran.r-project.org/package=sp) objects with
`osmdata_sp()`. For example,
>>>>>>> 4e15a01f


```r
x <- opq(bbox = c(-0.27, 51.47, -0.20, 51.50)) %>% # Chiswick Eyot in London, U.K.
    add_osm_feature(key = 'name', value = "Thames", value_exact = FALSE) %>%
    osmdata_sf()
x
```

```
#> Object of class 'osmdata' with:
#>                  $bbox : 51.47,-0.27,51.5,-0.2
#>         $overpass_call : The call submitted to the overpass API
#>                  $meta : metadata including timestamp and version numbers
#>            $osm_points : 'sf' Simple Features Collection with 24548 points
#>             $osm_lines : 'sf' Simple Features Collection with 2219 linestrings
#>          $osm_polygons : 'sf' Simple Features Collection with 33 polygons
#>        $osm_multilines : 'sf' Simple Features Collection with 6 multilinestrings
#>     $osm_multipolygons : 'sf' Simple Features Collection with 3 multipolygons
```

OSM data can also be downloaded in OSM XML format with `osmdata_xml()` and saved
for use with other software.

```r
osmdata_xml(q1, "data.osm")
```

### Bounding Boxes

All `osmdata` queries begin with a bounding box defining the area of the query.
The [`getbb()`
function](https://docs.ropensci.org/osmdata/reference/getbb.html) can be used
to extract bounding boxes for specified place names.

```r
getbb ("astana kazakhstan")
#>        min      max
#> x 71.22444 71.78519
#> y 51.00068 51.35111
```
The next step is to convert that to an overpass query object with the [`opq()`
function](https://docs.ropensci.org/osmdata/reference/opq.html):

```r
q <- opq (getbb ("astana kazakhstan"))
q <- opq ("astana kazakhstan") # identical result
```
It is also possible to use bounding polygons rather than rectangular boxes:

```r
b <- getbb ("bangalore", format_out = "polygon")
class (b); head (b [[1]])
#> [1] "matrix"
#> [1] 77.4601
```

### Features

The next step is to define features of interest using the [`add_osm_feature()`
function](https://docs.ropensci.org/osmdata/reference/add_osm_feature.html).
This function accepts `key` and `value` parameters specifying desired features
in the [OSM key-vale schema](https://wiki.openstreetmap.org/wiki/Map_Features).
Multiple `add_osm_feature()` calls may be combined as illustrated below, with
the result being a logical AND operation, thus returning all amenities that
are lebelled both as restaurants and also as pubs:

```r
q <- opq ("portsmouth usa") %>%
    add_osm_feature(key = "amenity", value = "restaurant") %>%
    add_osm_feature(key = "amenity", value = "pub") # There are none of these
```
(Logical OR combinations are demonstrated [below](#additional).) Negation can also be specified
by pre-prending an exclamation mark so that the following requests all amenities
that are NOT labelled as restaurants and that are not labelled as pubs:

```r
q <- opq ("portsmouth usa") %>%
    add_osm_feature(key = "amenity", value = "!restaurant") %>%
    add_osm_feature(key = "amenity", value = "!pub") # There are a lot of these
```

Additional arguments allow for more refined matching, such as the following
requrest for all pubs with "irish" in the name:

```r
q <- opq ("washington dc") %>%
    add_osm_feature(key = "amenity", value = "pub") %>%
    add_osm_feature(key = "name", value = "irish",
                    value_exact = FALSE, match_case = FALSE)
```
See
[`?available_features`](https://docs.ropensci.org/osmdata/reference/available_features.html)
and
[`?available_tags`](https://docs.ropensci.org/osmdata/reference/available_tags.html)
for further information.


### Data Formats

An overpass query constructed with the `opq()` and `add_osm_feature()`
functions is then sent to the [overpass server](https://overpass-turbo.eu) to
request data. These data may be returned in a variety of formats, currently
including:

1. XML data (downloaded locally) via
   [`osmdata_xml()`](https://docs.ropensci.org/osmdata/reference/osmdata_xml.html);
2. [Simple Features (sf)](https://cran.r-project.org/package=sf) format via
   [`osmdata_sf()`](https://docs.ropensci.org/osmdata/reference/osmdata_sf.html);
3. [R Spatial (sp)](https://cran.r-project.org/package=sp) format via
   [`osmdata_sp()`](https://docs.ropensci.org/osmdata/reference/osmdata_sp.html);
   and
4. [Silicate (SC)](https://github.com/hypertidy/silicate) format via
   [`osmdata_sc()`](https://docs.ropensci.org/osmdata/reference/osmdata_sc.html).


### Additional Functionality {#additional}

Logical OR combinations can be implemented with the package's internal `c`
method, so that the above example can be extended to all amenities that are
either restaurants OR pubs with

```r
pubs <- opq ("portsmouth usa") %>%
    add_osm_feature(key = "amenity", value = "pub") %>%
    osmdata_sf()
restaurants <- opq ("portsmouth usa") %>%
    add_osm_feature(key = "amenity", value = "restaurant") %>%
    osmdata_sf()
c (pubs, restaurants)
```

```
#> Object of class 'osmdata' with:
#>                  $bbox : 43.0135509,-70.8229994,43.0996118,-70.7279298
#>         $overpass_call : The call submitted to the overpass API
#>                  $meta : metadata including timestamp and version numbers
#>            $osm_points : 'sf' Simple Features Collection with 325 points
#>             $osm_lines : NULL
#>          $osm_polygons : 'sf' Simple Features Collection with 24 polygons
#>        $osm_multilines : NULL
#>     $osm_multipolygons : NULL
```


Data may also be trimmed to within a defined polygonal shape with the
[`trim_osmdata()`](https://docs.ropensci.org/osmdata/reference/trim_osmdata.html)
function.  Full package functionality is described on the
[website](https://docs.ropensci.org/osmdata/)

<<<<<<< HEAD
=======
## Citation
>>>>>>> 4e15a01f

## Citation


```r
citation ("osmdata")
#> 
#> To cite osmdata in publications use:
#> 
#>   Mark Padgham, Bob Rudis, Robin Lovelace, Maëlle Salmon (2017). osmdata Journal of Open Source
#>   Software, 2(14). URL https://doi.org/10.21105/joss.00305
#> 
#> A BibTeX entry for LaTeX users is
#> 
#>   @Article{,
#>     title = {osmdata},
#>     author = {Mark Padgham and Bob Rudis and Robin Lovelace and Maëlle Salmon},
#>     journal = {The Journal of Open Source Software},
#>     year = {2017},
#>     volume = {2},
#>     number = {14},
#>     month = {jun},
#>     publisher = {The Open Journal},
#>     url = {https://doi.org/10.21105/joss.00305},
#>     doi = {10.21105/joss.00305},
#>   }
```

<<<<<<< HEAD
=======
## Data licensing

All data that you access using `osmdata` is licensed under
[OpenStreetMap's license, the Open Database Licence](https://wiki.osmfoundation.org/wiki/Licence).
You should make sure you understand that licence before publishing any derived datasets.


>>>>>>> 4e15a01f
## Code of Conduct

Please note that this project is released with a [Contributor Code of
Conduct](CODE_OF_CONDUCT.md).  By participating in this project you agree to
abide by its terms.

## Contributors
<!-- ALL-CONTRIBUTORS-LIST:START - Do not remove or modify this section -->
<!-- prettier-ignore-start -->
<!-- markdownlint-disable -->

This project follows the [all-contributors](https://allcontributors.org) specification. Contributions of any kind are welcome!

<table>

<tr>
<td align="center">
<a href="https://github.com/mpadge">
<img src="https://avatars1.githubusercontent.com/u/6697851?v=4" width="100px;" alt=""/>
</a><br>
<a href="https://github.com/ropensci/osmdata/commits?author=mpadge">mpadge</a>
</td>
<td align="center">
<a href="https://github.com/Robinlovelace">
<img src="https://avatars2.githubusercontent.com/u/1825120?v=4" width="100px;" alt=""/>
</a><br>
<a href="https://github.com/ropensci/osmdata/commits?author=Robinlovelace">Robinlovelace</a>
</td>
<td align="center">
<a href="https://github.com/hrbrmstr">
<img src="https://avatars2.githubusercontent.com/u/509878?v=4" width="100px;" alt=""/>
</a><br>
<a href="https://github.com/ropensci/osmdata/commits?author=hrbrmstr">hrbrmstr</a>
</td>
<td align="center">
<a href="https://github.com/virgesmith">
<img src="https://avatars3.githubusercontent.com/u/19323577?v=4" width="100px;" alt=""/>
</a><br>
<a href="https://github.com/ropensci/osmdata/commits?author=virgesmith">virgesmith</a>
</td>
<td align="center">
<a href="https://github.com/maelle">
<img src="https://avatars0.githubusercontent.com/u/8360597?v=4" width="100px;" alt=""/>
</a><br>
<a href="https://github.com/ropensci/osmdata/commits?author=maelle">maelle</a>
</td>
<td align="center">
<a href="https://github.com/agila5">
<img src="https://avatars1.githubusercontent.com/u/22221146?v=4" width="100px;" alt=""/>
</a><br>
<a href="https://github.com/ropensci/osmdata/commits?author=agila5">agila5</a>
</td>
<td align="center">
<a href="https://github.com/jeroen">
<img src="https://avatars3.githubusercontent.com/u/216319?v=4" width="100px;" alt=""/>
</a><br>
<a href="https://github.com/ropensci/osmdata/commits?author=jeroen">jeroen</a>
</td>
</tr>


<tr>
<td align="center">
<a href="https://github.com/neogeomat">
<img src="https://avatars1.githubusercontent.com/u/2562658?v=4" width="100px;" alt=""/>
</a><br>
<a href="https://github.com/ropensci/osmdata/commits?author=neogeomat">neogeomat</a>
</td>
<td align="center">
<a href="https://github.com/angela-li">
<img src="https://avatars3.githubusercontent.com/u/15808896?v=4" width="100px;" alt=""/>
</a><br>
<a href="https://github.com/ropensci/osmdata/commits?author=angela-li">angela-li</a>
</td>
<td align="center">
<a href="https://github.com/Tazinho">
<img src="https://avatars1.githubusercontent.com/u/11295192?v=4" width="100px;" alt=""/>
</a><br>
<a href="https://github.com/ropensci/osmdata/commits?author=Tazinho">Tazinho</a>
</td>
<td align="center">
<a href="https://github.com/karpfen">
<img src="https://avatars3.githubusercontent.com/u/11758039?v=4" width="100px;" alt=""/>
</a><br>
<a href="https://github.com/ropensci/osmdata/commits?author=karpfen">karpfen</a>
</td>
<td align="center">
<a href="https://github.com/arfon">
<img src="https://avatars1.githubusercontent.com/u/4483?v=4" width="100px;" alt=""/>
</a><br>
<a href="https://github.com/ropensci/osmdata/commits?author=arfon">arfon</a>
</td>
<td align="center">
<a href="https://github.com/brry">
<img src="https://avatars0.githubusercontent.com/u/8860095?v=4" width="100px;" alt=""/>
</a><br>
<a href="https://github.com/ropensci/osmdata/commits?author=brry">brry</a>
</td>
<td align="center">
<a href="https://github.com/ccamara">
<img src="https://avatars1.githubusercontent.com/u/706549?v=4" width="100px;" alt=""/>
</a><br>
<a href="https://github.com/ropensci/osmdata/commits?author=ccamara">ccamara</a>
</td>
</tr>


<tr>
<td align="center">
<a href="https://github.com/danstowell">
<img src="https://avatars1.githubusercontent.com/u/202965?v=4" width="100px;" alt=""/>
</a><br>
<a href="https://github.com/ropensci/osmdata/commits?author=danstowell">danstowell</a>
</td>
<td align="center">
<a href="https://github.com/dpprdan">
<img src="https://avatars2.githubusercontent.com/u/1423562?v=4" width="100px;" alt=""/>
</a><br>
<a href="https://github.com/ropensci/osmdata/commits?author=dpprdan">dpprdan</a>
</td>
<td align="center">
<a href="https://github.com/JimShady">
<img src="https://avatars1.githubusercontent.com/u/2901470?v=4" width="100px;" alt=""/>
</a><br>
<a href="https://github.com/ropensci/osmdata/commits?author=JimShady">JimShady</a>
</td>
<td align="center">
<a href="https://github.com/karthik">
<img src="https://avatars2.githubusercontent.com/u/138494?v=4" width="100px;" alt=""/>
</a><br>
<a href="https://github.com/ropensci/osmdata/commits?author=karthik">karthik</a>
</td>
<td align="center">
<a href="https://github.com/MHenderson">
<img src="https://avatars0.githubusercontent.com/u/23988?v=4" width="100px;" alt=""/>
</a><br>
<a href="https://github.com/ropensci/osmdata/commits?author=MHenderson">MHenderson</a>
</td>
<td align="center">
<a href="https://github.com/patperu">
<img src="https://avatars0.githubusercontent.com/u/82020?v=4" width="100px;" alt=""/>
</a><br>
<a href="https://github.com/ropensci/osmdata/commits?author=patperu">patperu</a>
</td>
<td align="center">
<a href="https://github.com/stragu">
<img src="https://avatars0.githubusercontent.com/u/1747497?v=4" width="100px;" alt=""/>
</a><br>
<a href="https://github.com/ropensci/osmdata/commits?author=stragu">stragu</a>
</td>
</tr>


<tr>
<td align="center">
<a href="https://github.com/fzenoni">
<img src="https://avatars3.githubusercontent.com/u/6040873?v=4" width="100px;" alt=""/>
</a><br>
<a href="https://github.com/ropensci/osmdata/commits?author=fzenoni">fzenoni</a>
</td>
<td align="center">
<a href="https://github.com/rgzn">
<img src="https://avatars2.githubusercontent.com/u/1675905?v=4" width="100px;" alt=""/>
</a><br>
<a href="https://github.com/ropensci/osmdata/commits?author=rgzn">rgzn</a>
</td>
</tr>

</table>

<!-- markdownlint-enable -->
<!-- prettier-ignore-end -->
<!-- ALL-CONTRIBUTORS-LIST:END -->

[![ropensci\_footer](https://ropensci.org/public_images/github_footer.png)](https://ropensci.org)<|MERGE_RESOLUTION|>--- conflicted
+++ resolved
@@ -10,13 +10,6 @@
 ---
 
 <!-- README.md is generated from README.Rmd. Please edit that file -->
-<<<<<<< HEAD
-=======
-
-# osmdata <a href='https://docs.ropensci.org/osmdata/'><img src='man/figures/osmhex.png' align="right" height=210 width=182/></a>
->>>>>>> 4e15a01f
-
-
 
 
 # osmdata <a href='https://docs.ropensci.org/osmdata/'><img src='man/figures/osmhex.png' align="right" height=210 width=182/></a>
@@ -41,15 +34,6 @@
 API](https://wiki.openstreetmap.org/wiki/Overpass_API).  (Other packages such as
 [`OpenStreetMap`](https://cran.r-project.org/web/packages/OpenStreetMap/index.html)
 can be used to download raster tiles based on OSM data.)
-<<<<<<< HEAD
-[Overpass](https://overpass-turbo.eu) is a read-only API that extracts custom
-selected parts of OSM data. Data can be returned in a variety of formats,
-including as [Simple Features (`sf`)](https://cran.r-project.org/package=sf),
-[Spatial (`sp`)](https://cran.r-project.org/package=sp), or [Silicate
-(`sc`)](https://github.com/hypertidy/silicate) objects.
-The package is designed to allow access to small-to-medium-sized OSM datasets (see [`geofabrik`](https://github.com/ITSLeeds/geofabrik) for an approach for reading-in bulk OSM data extracts).
-
-=======
 [Overpass](https://overpass-turbo.eu) is a read-only API that extracts
 custom selected parts of OSM data. Data can be returned in a variety of
 formats, including as [Simple Features
@@ -59,18 +43,12 @@
 designed to allow access to small-to-medium-sized OSM datasets (see
 [`geofabrik`](https://github.com/ITSLeeds/geofabrik) for an approach for
 reading-in bulk OSM data extracts).
->>>>>>> 4e15a01f
 
 ## Installation
 
 To install latest CRAN version:
 
-<<<<<<< HEAD
-```r
-# Install from CRAN 
-=======
 ``` r
->>>>>>> 4e15a01f
 install.packages("osmdata")
 ```
 
@@ -90,16 +68,11 @@
 ```r
 library(osmdata)
 packageVersion("osmdata")
-<<<<<<< HEAD
-#> [1] '0.1.3.1'
-=======
 #> [1] '0.1.3'
->>>>>>> 4e15a01f
 ```
 
 ## Usage
 
-<<<<<<< HEAD
 [Overpass API](https://wiki.openstreetmap.org/wiki/Overpass_API) queries can be
 built from a base query constructed with `opq` followed by `add_osm_feature`. The
 corresponding OSM objects are then downloaded and converted to [Simple
@@ -107,16 +80,6 @@
 `osmdata_sf()`, [Spatial (`sp`)](https://cran.r-project.org/package=sp)
 objects with `osmdata_sp()` or [Silicate (`sc`)](https://github.com/hypertidy/silicate)
 objects with `osmdata_sc()`.  For example, 
-=======
-[Overpass API](https://wiki.openstreetmap.org/wiki/Overpass_API) queries
-can be built from a base query constructed with `opq` followed by
-`add_osm_feature`. The corresponding OSM objects are then downloaded and
-converted to [`R Simple Features
-(sf)`](https://cran.r-project.org/package=sf) objects with
-`osmdata_sf()` or to [`R Spatial
-(sp)`](https://cran.r-project.org/package=sp) objects with
-`osmdata_sp()`. For example,
->>>>>>> 4e15a01f
 
 
 ```r
@@ -267,10 +230,6 @@
 function.  Full package functionality is described on the
 [website](https://docs.ropensci.org/osmdata/)
 
-<<<<<<< HEAD
-=======
-## Citation
->>>>>>> 4e15a01f
 
 ## Citation
 
@@ -299,8 +258,6 @@
 #>   }
 ```
 
-<<<<<<< HEAD
-=======
 ## Data licensing
 
 All data that you access using `osmdata` is licensed under
@@ -308,7 +265,6 @@
 You should make sure you understand that licence before publishing any derived datasets.
 
 
->>>>>>> 4e15a01f
 ## Code of Conduct
 
 Please note that this project is released with a [Contributor Code of
