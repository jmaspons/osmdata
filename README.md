--- conflicted
+++ resolved
@@ -144,11 +144,7 @@
 library(testthat)
 
 date()
-<<<<<<< HEAD
-#> [1] "Tue Aug 11 14:03:49 2015"
-=======
 #> [1] "Tue Aug 11 07:51:44 2015"
->>>>>>> 63747168
 
 test_dir("tests/")
 #> testthat results ===========================================================
